--- conflicted
+++ resolved
@@ -41,12 +41,8 @@
 - Extends scikit-learn regression modeling concepts to be useful for time-series forecasting
   - propogates lagged y terms dynamically
   - differences and undifferences series with ease to model stationary series only
-<<<<<<< HEAD
 - Allows comparison of many different modeling concepts, including ARIMA, MLR, MLP, Keras, and Prophet so you never have to be in doubt about which model is right for your series
-=======
-- Allows comparison of many different modeling concepts, including ARIMA, MLR, MLP, and Prophet so you never have to be in doubt about which model is right for your series
 - Consistently applied bootstrapped confidence intervals at any level are available
->>>>>>> 90b4cb2f
 - Your results and accuracy metrics can always be level, even if you need to difference the series to model it effectively
   
 ## Installation
